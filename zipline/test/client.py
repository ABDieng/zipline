--- conflicted
+++ resolved
@@ -12,10 +12,6 @@
         qmsg.Component.__init__(self)
         self.received_count     = 0
         self.expected_msg_count = expected_msg_count
-<<<<<<< HEAD
-=======
-        self.utest              = None
->>>>>>> 62c32e1d
         self.prev_dt            = None
         self.heartbeat_timeout = 2000
 
@@ -35,14 +31,9 @@
             if msg == str(zp.CONTROL_PROTOCOL.DONE):
                 qutil.LOGGER.info("Client is DONE!")
                 self.signal_done()
-<<<<<<< HEAD
                 if(self.expected_msg_count > 0):
                     assert self.received_count == self.expected_msg_count
-=======
-                #self.utest.assertEqual(self.expected_msg_count, self.received_count, 
-                                #"The client should have received ({n}) the same number of messages as the feed sent ({m})."
-                                    #.format(n=self.received_count, m=self.expected_msg_count))
->>>>>>> 62c32e1d
+
                 return
 
             self.received_count += 1
